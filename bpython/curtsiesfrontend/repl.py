--- conflicted
+++ resolved
@@ -409,13 +409,10 @@
             self.rl_history.reset()
         elif e in ("<Shift-TAB>",):
             self.on_tab(back=True)
-<<<<<<< HEAD
             self.rl_history.reset()
-=======
         elif e in key_dispatch[self.config.reimport_key]:
             self.clear_modules_and_reevaluate()
             self.update_completion()
->>>>>>> 62002aae
         elif e in key_dispatch[self.config.undo_key]: #ctrl-r for undo
             self.undo()
             self.update_completion()
