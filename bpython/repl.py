--- conflicted
+++ resolved
@@ -522,16 +522,6 @@
 
         self.set_docstring()
 
-<<<<<<< HEAD
-        matches, completer = autocomplete.get_completer(
-                self.cursor_offset,
-                self.current_line,
-                self.interp.locals,
-                self.argspec,
-                '\n'.join(self.buffer + [self.current_line]),
-                self.config.autocomplete_mode,
-                self.config.complete_magic_methods)
-=======
         matches, completer = autocomplete.get_completer_bpython(
             cursor_offset=self.cursor_offset,
             line=self.current_line,
@@ -539,7 +529,6 @@
             argspec=self.argspec,
             current_block='\n'.join(self.buffer + [self.current_line]),
             complete_magic_methods=self.config.complete_magic_methods)
->>>>>>> aea1a250
         #TODO implement completer.shown_before_tab == False (filenames shouldn't fill screen)
 
         if len(matches) == 0:
