--- conflicted
+++ resolved
@@ -306,6 +306,10 @@
                 except ValueError:
                     pass
 
+        if not py3 and isinstance(obj, (InstanceType, ClassType)):
+            # Account for the __dict__ in an old-style class.
+            words.append('__dict__')
+
         matches = []
         n = len(attr)
         for word in words:
@@ -576,62 +580,6 @@
         raise EvaluationError
 
 
-<<<<<<< HEAD
-=======
-attr_matches_re = LazyReCompile(r"(\w+(\.\w+)*)\.(\w*)")
-
-
-def attr_matches(text, namespace):
-    """Taken from rlcompleter.py and bent to my will.
-    """
-
-    # Gna, Py 2.6's rlcompleter searches for __call__ inside the
-    # instance instead of the type, so we monkeypatch to prevent
-    # side-effects (__getattr__/__getattribute__)
-    m = attr_matches_re.match(text)
-    if not m:
-        return []
-
-    expr, attr = m.group(1, 3)
-    if expr.isdigit():
-        # Special case: float literal, using attrs here will result in
-        # a SyntaxError
-        return []
-    try:
-        obj = safe_eval(expr, namespace)
-    except EvaluationError:
-        return []
-    with inspection.AttrCleaner(obj):
-        matches = attr_lookup(obj, expr, attr)
-    return matches
-
-
-def attr_lookup(obj, expr, attr):
-    """Second half of original attr_matches method factored out so it can
-    be wrapped in a safe try/finally block in case anything bad happens to
-    restore the original __getattribute__ method."""
-    words = dir(obj)
-    if hasattr(obj, '__class__'):
-        words.append('__class__')
-        words = words + rlcompleter.get_class_members(obj.__class__)
-        if not isinstance(obj.__class__, abc.ABCMeta):
-            try:
-                words.remove('__abstractmethods__')
-            except ValueError:
-                pass
-    if not py3 and isinstance(obj, (InstanceType, ClassType)):
-        # Account for the __dict__ in an old-style class.
-        words.append('__dict__')
-
-    matches = []
-    n = len(attr)
-    for word in words:
-        if method_match(word, n, attr) and word != "__builtins__":
-            matches.append("%s.%s" % (expr, word))
-    return matches
-
-
->>>>>>> a82b4b5d
 def _callable_postfix(value, word):
     """rlcompleter's _callable_postfix done right."""
     with inspection.AttrCleaner(value):
