#!/usr/bin/env python
# -*- coding: utf-8 -*-


import os
import platform
import sys

from distutils.command.build import build

from bpython import __version__, package_dir

try:
    from setuptools import setup
    from setuptools.command.install import install as _install
    using_setuptools = True
except ImportError:
    from distutils.core import setup
    from distutils.command.install import install as _install
    using_setuptools = False

try:
    from distutils.command.build_py import build_py_2to3 as build_py
except ImportError:
    from distutils.command.build_py import build_py

try:
    from babel.messages.frontend import compile_catalog as _compile_catalog
    from babel.messages.frontend import extract_messages as _extract_messages
    from babel.messages.frontend import update_catalog as _update_catalog
    from babel.messages.frontend import init_catalog as _init_catalog
    using_translations = True
except ImportError:
    using_translations = False

try:
    import sphinx
    from sphinx.setup_command import BuildDoc
    if sphinx.__version__ == '1.1.2':
        # Sphinx 1.1.2 is buggy and building bpython with that version fails.
        # See #241.
        using_sphinx = False
    else:
        using_sphinx = True
except ImportError:
    using_sphinx = False

class install(_install):
    """Force install to run build target."""

    def run(self):
        self.run_command('build')
        _install.run(self)

cmdclass = dict(build_py=build_py, build=build, install=install)
translations_dir = os.path.join(package_dir, 'translations')

# localization options
if using_translations:
    class compile_catalog(_compile_catalog):
        def initialize_options(self):
            """Simply set default domain and directory attributes to the
            correct path for bpython."""
            _compile_catalog.initialize_options(self)

            self.domain = 'bpython'
            self.directory = translations_dir
            self.use_fuzzy = True

    class update_catalog(_update_catalog):
        def initialize_options(self):
            """Simply set default domain and directory attributes to the
            correct path for bpython."""
            _update_catalog.initialize_options(self)

            self.domain = 'bpython'
            self.output_dir = translations_dir
            self.input_file = os.path.join(translations_dir, 'bpython.pot')

    class extract_messages(_extract_messages):
        def initialize_options(self):
            """Simply set default domain and output file attributes to the
            correct values for bpython."""
            _extract_messages.initialize_options(self)

            self.domain = 'bpython'
            self.output_file = os.path.join(translations_dir, 'bpython.pot')

    class init_catalog(_init_catalog):
        def initialize_options(self):
            """Simply set default domain, input file and output directory
            attributes to the correct values for bpython."""
            _init_catalog.initialize_options(self)

            self.domain = 'bpython'
            self.output_dir = translations_dir
            self.input_file = os.path.join(translations_dir, 'bpython.pot')

    build.sub_commands.insert(0, ('compile_catalog', None))

    cmdclass['compile_catalog'] = compile_catalog
    cmdclass['extract_messages'] = extract_messages
    cmdclass['update_catalog'] = update_catalog
    cmdclass['init_catalog'] = init_catalog

if using_sphinx:
    class BuildDocMan(BuildDoc):
        def initialize_options(self):
            BuildDoc.initialize_options(self)
            self.builder = 'man'
            self.source_dir = 'doc/sphinx/source'
            self.build_dir = 'build'

    build.sub_commands.insert(0, ('build_sphinx_man', None))
    cmdclass['build_sphinx_man'] = BuildDocMan

    if platform.system() in ['FreeBSD', 'OpenBSD']:
        man_dir = 'man'
    else:
        man_dir = 'share/man'

    # manual pages
    man_pages = [
        (os.path.join(man_dir, 'man1'), ['build/man/bpython.1']),
        (os.path.join(man_dir, 'man5'), ['build/man/bpython-config.5']),
    ]
else:
    man_pages = []

data_files = [
    # desktop shortcut
    (os.path.join('share', 'applications'), ['data/bpython.desktop'])
]
data_files.extend(man_pages)

extras_require = {
    'urwid' : ['urwid']
}

packages = ['bpython', 'bpython.test', 'bpython.translations', 'bpdb']

entry_points = {
    'console_scripts': [
        'bpython = bpython.cli:main',
        'bpython-urwid = bpython.urwid:main [urwid]'
    ]
}

scripts = [] if using_setuptools else ['data/bpython',
                                       'data/bpython-urwid']

if sys.version_info[:2] >= (2, 6):
    # curtsies only supports 2.6 and onwards
<<<<<<< HEAD
    extras_require['curtsies'] = ['curtsies >=0.0.34, <0.1.0', 'greenlet']
=======
    extras_require['curtsies'] = ['curtsies >=0.1.0, <0.2.0', 'greenlet']
>>>>>>> 70efe4b7
    packages.append("bpython.curtsiesfrontend")
    entry_points['console_scripts'].append(
        'bpython-curtsies = bpython.curtsies:main [curtsies]')
    if not using_setuptools:
        scripts.append('data/bpython-curtsies')

# translations
mo_files = list()
for language in os.listdir(translations_dir):
    mo_subpath = os.path.join(language, 'LC_MESSAGES', 'bpython.mo')
    if os.path.exists(os.path.join(translations_dir, mo_subpath)):
        mo_files.append(mo_subpath)

setup(
    name="bpython",
    version = __version__,
    author = "Bob Farrell, Andreas Stuehrk et al.",
    author_email = "robertanthonyfarrell@gmail.com",
    description = "Fancy Interface to the Python Interpreter",
    license = "MIT/X",
    url = "http://www.bpython-interpreter.org/",
    long_description = """bpython is a fancy interface to the Python
    interpreter for Unix-like operating systems.""",
    install_requires = [
        'pygments'
    ],
    extras_require = extras_require,
    tests_require = ['mock'],
    packages = packages,
    data_files = data_files,
    package_data = {
        'bpython': ['logo.png'],
        'bpython.translations': mo_files,
        'bpython.test': ['test.config', 'test.theme']
    },
    entry_points = entry_points,
    scripts = scripts,
    cmdclass = cmdclass,
    test_suite = 'bpython.test'
)

# vim: fileencoding=utf-8 sw=4 ts=4 sts=4 ai et sta<|MERGE_RESOLUTION|>--- conflicted
+++ resolved
@@ -151,11 +151,7 @@
 
 if sys.version_info[:2] >= (2, 6):
     # curtsies only supports 2.6 and onwards
-<<<<<<< HEAD
-    extras_require['curtsies'] = ['curtsies >=0.0.34, <0.1.0', 'greenlet']
-=======
     extras_require['curtsies'] = ['curtsies >=0.1.0, <0.2.0', 'greenlet']
->>>>>>> 70efe4b7
     packages.append("bpython.curtsiesfrontend")
     entry_points['console_scripts'].append(
         'bpython-curtsies = bpython.curtsies:main [curtsies]')
